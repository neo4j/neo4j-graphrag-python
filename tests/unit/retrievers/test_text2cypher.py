#  Copyright (c) "Neo4j"
#  Neo4j Sweden AB [https://neo4j.com]
#  #
#  Licensed under the Apache License, Version 2.0 (the "License");
#  you may not use this file except in compliance with the License.
#  You may obtain a copy of the License at
#  #
#      https://www.apache.org/licenses/LICENSE-2.0
#  #
#  Unless required by applicable law or agreed to in writing, software
#  distributed under the License is distributed on an "AS IS" BASIS,
#  WITHOUT WARRANTIES OR CONDITIONS OF ANY KIND, either express or implied.
#  See the License for the specific language governing permissions and
#  limitations under the License.
from unittest.mock import patch, MagicMock

import pytest
from neo4j.exceptions import CypherSyntaxError, Neo4jError
from neo4j_genai import Text2CypherRetriever
<<<<<<< HEAD
from neo4j_genai.generation.prompts import Text2CypherTemplate
=======
from neo4j_genai.exceptions import (
    SearchValidationError,
    RetrieverInitializationError,
    Text2CypherRetrievalError,
)
from neo4j_genai.prompts import TEXT2CYPHER_PROMPT
>>>>>>> 4220debb


def test_t2c_retriever_initialization(driver: MagicMock, llm: MagicMock) -> None:
    with patch("neo4j_genai.retrievers.base.Retriever._verify_version") as mock_verify:
        Text2CypherRetriever(driver, llm, neo4j_schema="dummy-text")
        mock_verify.assert_called_once()


@patch("neo4j_genai.retrievers.base.Retriever._verify_version")
@patch("neo4j_genai.retrievers.text2cypher.get_schema")
def test_t2c_retriever_schema_retrieval(
    _verify_version_mock: MagicMock,
    get_schema_mock: MagicMock,
    driver: MagicMock,
    llm: MagicMock,
) -> None:
    Text2CypherRetriever(driver, llm)
    get_schema_mock.assert_called_once()


@patch("neo4j_genai.retrievers.base.Retriever._verify_version")
@patch("neo4j_genai.retrievers.text2cypher.get_schema")
def test_t2c_retriever_schema_retrieval_failure(
    _verify_version_mock: MagicMock,
    get_schema_mock: MagicMock,
    driver: MagicMock,
    llm: MagicMock,
) -> None:
    get_schema_mock.side_effect = Neo4jError
    with pytest.raises(Neo4jError):
        Text2CypherRetriever(driver, llm)


@patch("neo4j_genai.Text2CypherRetriever._verify_version")
def test_t2c_retriever_invalid_neo4j_schema(
    _verify_version_mock: MagicMock, driver: MagicMock, llm: MagicMock
) -> None:
    with pytest.raises(RetrieverInitializationError) as exc_info:
        Text2CypherRetriever(driver=driver, llm=llm, neo4j_schema=42)  # type: ignore

    assert "neo4j_schema" in str(exc_info.value)
    assert "Input should be a valid string" in str(exc_info.value)


@patch("neo4j_genai.Text2CypherRetriever._verify_version")
def test_t2c_retriever_invalid_search_query(
    _verify_version_mock: MagicMock, driver: MagicMock, llm: MagicMock
) -> None:
    with pytest.raises(SearchValidationError) as exc_info:
        retriever = Text2CypherRetriever(
            driver=driver, llm=llm, neo4j_schema="dummy-text"
        )
        retriever.search(query_text=42)

    assert "query_text" in str(exc_info.value)
    assert "Input should be a valid string" in str(exc_info.value)


@patch("neo4j_genai.Text2CypherRetriever._verify_version")
def test_t2c_retriever_invalid_search_examples(
    _verify_version_mock: MagicMock, driver: MagicMock, llm: MagicMock
) -> None:
    with pytest.raises(SearchValidationError) as exc_info:
        retriever = Text2CypherRetriever(
            driver=driver, llm=llm, neo4j_schema="dummy-text"
        )
        retriever.search(query_text="dummy-text", examples=42)

    assert "examples" in str(exc_info.value)
    assert "Input should be a valid list" in str(exc_info.value)


@patch("neo4j_genai.Text2CypherRetriever._verify_version")
def test_t2c_retriever_happy_path(
    _verify_version_mock: MagicMock,
    driver: MagicMock,
    llm: MagicMock,
    neo4j_record: MagicMock,
) -> None:
    t2c_query = "MATCH (n) RETURN n;"
    query_text = "may thy knife chip and shatter"
    neo4j_schema = "dummy-schema"
    examples = ["example-1", "example-2"]
    retriever = Text2CypherRetriever(driver=driver, llm=llm, neo4j_schema=neo4j_schema)
    retriever.llm.invoke.return_value = t2c_query
    retriever.driver.execute_query.return_value = (  # type: ignore
        [neo4j_record],
        None,
        None,
    )
    template = Text2CypherTemplate()
    prompt = template.format(
        schema=neo4j_schema,
        examples="\n".join(examples),
        query=query_text,
    )
    retriever.search(query_text=query_text, examples=examples)
    retriever.llm.invoke.assert_called_once_with(prompt)
    retriever.driver.execute_query.assert_called_once_with(query_=t2c_query)  # type: ignore


@patch("neo4j_genai.Text2CypherRetriever._verify_version")
def test_t2c_retriever_cypher_error(
    _verify_version_mock: MagicMock, driver: MagicMock, llm: MagicMock
) -> None:
    t2c_query = "this is not a cypher query"
    neo4j_schema = "dummy-schema"
    examples = ["example-1", "example-2"]
    retriever = Text2CypherRetriever(driver=driver, llm=llm, neo4j_schema=neo4j_schema)
    retriever.llm.invoke.return_value = t2c_query
    query_text = "may thy knife chip and shatter"
    driver.execute_query.side_effect = CypherSyntaxError
    with pytest.raises(Text2CypherRetrievalError) as e:
        retriever.search(query_text=query_text, examples=examples)
    assert "Failed to get search result" in str(e)<|MERGE_RESOLUTION|>--- conflicted
+++ resolved
@@ -17,16 +17,12 @@
 import pytest
 from neo4j.exceptions import CypherSyntaxError, Neo4jError
 from neo4j_genai import Text2CypherRetriever
-<<<<<<< HEAD
-from neo4j_genai.generation.prompts import Text2CypherTemplate
-=======
 from neo4j_genai.exceptions import (
     SearchValidationError,
     RetrieverInitializationError,
     Text2CypherRetrievalError,
 )
-from neo4j_genai.prompts import TEXT2CYPHER_PROMPT
->>>>>>> 4220debb
+from neo4j_genai.generation.prompts import Text2CypherTemplate
 
 
 def test_t2c_retriever_initialization(driver: MagicMock, llm: MagicMock) -> None:
