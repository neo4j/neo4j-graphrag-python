--- conflicted
+++ resolved
@@ -17,15 +17,9 @@
 from types import SimpleNamespace
 from typing import Optional
 
-<<<<<<< HEAD
 from weaviate.client import WeaviateClient
-=======
 import neo4j
 
-
-from weaviate import WeaviateClient
-
->>>>>>> ae1f6fbb
 from neo4j_genai.retrievers.external.weaviate import (
     WeaviateNeo4jRetriever,
     get_match_query,
