--- conflicted
+++ resolved
@@ -76,13 +76,11 @@
 
 @patch("neo4j_genai.HybridRetriever._verify_version")
 def test_hybrid_search_text_happy_path(
-<<<<<<< HEAD
-    _verify_version_mock: MagicMock, driver: MagicMock, embedder: MagicMock
-) -> None:
-=======
-    _verify_version_mock, driver, embedder, neo4j_record
-):
->>>>>>> ae1f6fbb
+    _verify_version_mock: MagicMock,
+    driver: MagicMock,
+    embedder: MagicMock,
+    neo4j_record: MagicMock,
+) -> None:
     embed_query_vector = [1.0 for _ in range(1536)]
     embedder.embed_query.return_value = embed_query_vector
     vector_index_name = "my-index"
@@ -93,13 +91,8 @@
     retriever = HybridRetriever(
         driver, vector_index_name, fulltext_index_name, embedder
     )
-<<<<<<< HEAD
     retriever.driver.execute_query.return_value = [  # type: ignore
-        [{"node": "dummy-node", "score": 1.0}],
-=======
-    retriever.driver.execute_query.return_value = [
         [neo4j_record],
->>>>>>> ae1f6fbb
         None,
         None,
     ]
@@ -128,16 +121,11 @@
 
 @patch("neo4j_genai.HybridRetriever._verify_version")
 def test_hybrid_search_favors_query_vector_over_embedding_vector(
-<<<<<<< HEAD
-    _verify_version_mock: MagicMock, driver: MagicMock, embedder: MagicMock
-) -> None:
-=======
-    _verify_version_mock,
-    driver,
-    embedder,
-    neo4j_record,
-):
->>>>>>> ae1f6fbb
+    _verify_version_mock: MagicMock,
+    driver: MagicMock,
+    embedder: MagicMock,
+    neo4j_record: MagicMock,
+) -> None:
     embed_query_vector = [1.0 for _ in range(1536)]
     query_vector = [2.0 for _ in range(1536)]
 
@@ -149,13 +137,8 @@
     retriever = HybridRetriever(
         driver, vector_index_name, fulltext_index_name, embedder
     )
-<<<<<<< HEAD
     retriever.driver.execute_query.return_value = [  # type: ignore
-        [{"node": "dummy-node", "score": 1.0}],
-=======
-    retriever.driver.execute_query.return_value = [
         [neo4j_record],
->>>>>>> ae1f6fbb
         None,
         None,
     ]
@@ -208,13 +191,11 @@
 
 @patch("neo4j_genai.HybridRetriever._verify_version")
 def test_hybrid_retriever_return_properties(
-<<<<<<< HEAD
-    _verify_version_mock: MagicMock, driver: MagicMock, embedder: MagicMock
-) -> None:
-=======
-    _verify_version_mock, driver, embedder, neo4j_record
-):
->>>>>>> ae1f6fbb
+    _verify_version_mock: MagicMock,
+    driver: MagicMock,
+    embedder: MagicMock,
+    neo4j_record: MagicMock,
+) -> None:
     embed_query_vector = [1.0 for _ in range(1536)]
     embedder.embed_query.return_value = embed_query_vector
     vector_index_name = "my-index"
@@ -259,16 +240,11 @@
 
 @patch("neo4j_genai.HybridCypherRetriever._verify_version")
 def test_hybrid_cypher_retrieval_query_with_params(
-<<<<<<< HEAD
-    _verify_version_mock: MagicMock, driver: MagicMock, embedder: MagicMock
-) -> None:
-=======
-    _verify_version_mock,
-    driver,
-    embedder,
-    neo4j_record,
-):
->>>>>>> ae1f6fbb
+    _verify_version_mock: MagicMock,
+    driver: MagicMock,
+    embedder: MagicMock,
+    neo4j_record: MagicMock,
+) -> None:
     embed_query_vector = [1.0 for _ in range(1536)]
     embedder.embed_query.return_value = embed_query_vector
     vector_index_name = "my-index"
