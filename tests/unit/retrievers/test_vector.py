#  Copyright (c) "Neo4j"
#  Neo4j Sweden AB [https://neo4j.com]
#  #
#  Licensed under the Apache License, Version 2.0 (the "License");
#  you may not use this file except in compliance with the License.
#  You may obtain a copy of the License at
#  #
#      https://www.apache.org/licenses/LICENSE-2.0
#  #
#  Unless required by applicable law or agreed to in writing, software
#  distributed under the License is distributed on an "AS IS" BASIS,
#  WITHOUT WARRANTIES OR CONDITIONS OF ANY KIND, either express or implied.
#  See the License for the specific language governing permissions and
#  limitations under the License.
from unittest.mock import patch
<<<<<<< HEAD
=======

import neo4j
>>>>>>> ae1f6fbb
import pytest
from neo4j.exceptions import CypherSyntaxError
from unittest.mock import MagicMock
from neo4j_genai import VectorRetriever, VectorCypherRetriever
from neo4j_genai.exceptions import (
    RetrieverInitializationError,
    EmbeddingRequiredError,
    SearchValidationError,
)
from neo4j_genai.neo4j_queries import get_search_query
from neo4j_genai.types import (
    SearchType,
    RetrieverResult,
    RetrieverResultItem,
)


def test_vector_retriever_initialization(driver: MagicMock) -> None:
    with patch("neo4j_genai.retrievers.base.Retriever._verify_version") as mock_verify:
        VectorRetriever(driver=driver, index_name="my-index")
        mock_verify.assert_called_once()


@patch("neo4j_genai.VectorRetriever._verify_version")
def test_vector_retriever_invalid_index_name(
    _verify_version_mock: MagicMock, driver: MagicMock
) -> None:
    with pytest.raises(RetrieverInitializationError) as exc_info:
        VectorRetriever(driver=driver, index_name=42)  # type: ignore

    assert "index_name" in str(exc_info.value)
    assert "Input should be a valid string" in str(exc_info.value)


@patch("neo4j_genai.VectorCypherRetriever._verify_version")
def test_vector_cypher_retriever_invalid_retrieval_query(
    _verify_version_mock: MagicMock, driver: MagicMock
) -> None:
    with pytest.raises(RetrieverInitializationError) as exc_info:
        VectorCypherRetriever(driver=driver, index_name="my-index", retrieval_query=42)  # type: ignore

        assert "retrieval_query" in str(exc_info.value)
        assert "Input should be a valid string" in str(exc_info.value)


def test_vector_cypher_retriever_initialization(driver: MagicMock) -> None:
    with patch("neo4j_genai.retrievers.base.Retriever._verify_version") as mock_verify:
        VectorCypherRetriever(driver=driver, index_name="my-index", retrieval_query="")
        mock_verify.assert_called_once()


@patch("neo4j_genai.VectorRetriever._fetch_index_infos")
@patch("neo4j_genai.VectorRetriever._verify_version")
def test_similarity_search_vector_happy_path(
<<<<<<< HEAD
    _verify_version_mock: MagicMock, _fetch_index_infos: MagicMock, driver: MagicMock
) -> None:
=======
    _verify_version_mock, _fetch_index_infos, driver, neo4j_record
):
>>>>>>> ae1f6fbb
    index_name = "my-index"
    dimensions = 1536
    query_vector = [1.0 for _ in range(dimensions)]
    top_k = 5
    retriever = VectorRetriever(driver, index_name)
<<<<<<< HEAD
    retriever.driver.execute_query.return_value = [  # type: ignore
        [{"node": "dummy-node", "score": 1.0}],
=======
    expected_records = [neo4j.Record({"node": {"text": "dummy-node"}, "score": 1.0})]
    retriever.driver.execute_query.return_value = [
        expected_records,
>>>>>>> ae1f6fbb
        None,
        None,
    ]
    search_query, _ = get_search_query(SearchType.VECTOR)

    records = retriever.search(query_vector=query_vector, top_k=top_k)

    retriever.driver.execute_query.assert_called_once_with(  # type: ignore
        search_query,
        {
            "vector_index_name": index_name,
            "top_k": top_k,
            "query_vector": query_vector,
        },
    )
    assert records == RetrieverResult(
        items=[
            RetrieverResultItem(
                content="{'text': 'dummy-node'}", metadata={"score": 1.0}
            ),
        ],
        metadata={"__retriever": "VectorRetriever"},
    )


@patch("neo4j_genai.VectorRetriever._fetch_index_infos")
@patch("neo4j_genai.VectorRetriever._verify_version")
def test_similarity_search_text_happy_path(
<<<<<<< HEAD
    _verify_version_mock: MagicMock,
    _fetch_index_infos: MagicMock,
    driver: MagicMock,
    embedder: MagicMock,
) -> None:
=======
    _verify_version_mock,
    _fetch_index_infos,
    driver,
    embedder,
    neo4j_record,
):
>>>>>>> ae1f6fbb
    embed_query_vector = [1.0 for _ in range(1536)]
    embedder.embed_query.return_value = embed_query_vector
    index_name = "my-index"
    query_text = "may thy knife chip and shatter"
    top_k = 5
    retriever = VectorRetriever(driver, index_name, embedder)
    driver.execute_query.return_value = [
        [neo4j_record],
        None,
        None,
    ]
    search_query, _ = get_search_query(SearchType.VECTOR)

    records = retriever.search(query_text=query_text, top_k=top_k)

    embedder.embed_query.assert_called_once_with(query_text)
    driver.execute_query.assert_called_once_with(
        search_query,
        {
            "vector_index_name": index_name,
            "top_k": top_k,
            "query_vector": embed_query_vector,
        },
    )
    assert records == RetrieverResult(
        items=[
            RetrieverResultItem(content="dummy-node", metadata={"score": 1.0}),
        ],
        metadata={"__retriever": "VectorRetriever"},
    )


@patch("neo4j_genai.VectorRetriever._fetch_index_infos")
@patch("neo4j_genai.VectorRetriever._verify_version")
def test_similarity_search_text_return_properties(
<<<<<<< HEAD
    _verify_version_mock: MagicMock,
    _fetch_index_infos: MagicMock,
    driver: MagicMock,
    embedder: MagicMock,
) -> None:
=======
    _verify_version_mock,
    _fetch_index_infos,
    driver,
    embedder,
    neo4j_record,
):
>>>>>>> ae1f6fbb
    embed_query_vector = [1.0 for _ in range(3)]
    embedder.embed_query.return_value = embed_query_vector
    index_name = "my-index"
    query_text = "may thy knife chip and shatter"
    top_k = 5
    return_properties = ["node-property-1", "node-property-2"]

    retriever = VectorRetriever(
        driver, index_name, embedder, return_properties=return_properties
    )

    driver.execute_query.return_value = [
        [
            neo4j_record,
        ],
        None,
        None,
    ]
    search_query, _ = get_search_query(SearchType.VECTOR, return_properties)

    records = retriever.search(query_text=query_text, top_k=top_k)

    embedder.embed_query.assert_called_once_with(query_text)
    driver.execute_query.assert_called_once_with(
        search_query.rstrip(),
        {
            "vector_index_name": index_name,
            "top_k": top_k,
            "query_vector": embed_query_vector,
        },
    )
    assert records == RetrieverResult(
        items=[
            RetrieverResultItem(content="dummy-node", metadata={"score": 1.0}),
        ],
        metadata={"__retriever": "VectorRetriever"},
    )


def test_vector_retriever_search_missing_embedder_for_text(
    vector_retriever: VectorRetriever,
) -> None:
    query_text = "may thy knife chip and shatter"
    top_k = 5

    with pytest.raises(
        EmbeddingRequiredError, match="Embedding method required for text query"
    ):
        vector_retriever.search(query_text=query_text, top_k=top_k)


def test_vector_retriever_search_both_text_and_vector(
    vector_retriever: VectorRetriever,
) -> None:
    query_text = "may thy knife chip and shatter"
    query_vector = [1.1, 2.2, 3.3]
    top_k = 5

    with pytest.raises(
        SearchValidationError,
        match="You must provide exactly one of query_vector or query_text.",
    ):
        vector_retriever.search(
            query_text=query_text,
            query_vector=query_vector,
            top_k=top_k,
        )


def test_vector_cypher_retriever_search_missing_embedder_for_text(
    vector_cypher_retriever: VectorCypherRetriever,
) -> None:
    query_text = "may thy knife chip and shatter"
    top_k = 5

    with pytest.raises(
        EmbeddingRequiredError, match="Embedding method required for text query"
    ):
        vector_cypher_retriever.search(query_text=query_text, top_k=top_k)


def test_vector_cypher_retriever_search_both_text_and_vector(
    vector_cypher_retriever: VectorCypherRetriever,
) -> None:
    query_text = "may thy knife chip and shatter"
    query_vector = [1.1, 2.2, 3.3]
    top_k = 5

    with pytest.raises(
        SearchValidationError,
        match="You must provide exactly one of query_vector or query_text.",
    ):
        vector_cypher_retriever.search(
            query_text=query_text,
            query_vector=query_vector,
            top_k=top_k,
        )


<<<<<<< HEAD
@patch("neo4j_genai.VectorRetriever._fetch_index_infos")
@patch("neo4j_genai.VectorRetriever._verify_version")
def test_similarity_search_vector_bad_results(
    _verify_version_mock: MagicMock, _fetch_index_infos: MagicMock, driver: MagicMock
) -> None:
=======
@patch("neo4j_genai.VectorCypherRetriever._fetch_index_infos")
@patch("neo4j_genai.VectorCypherRetriever._verify_version")
def test_retrieval_query_happy_path(
    _verify_version_mock, _fetch_index_infos, driver, embedder
):
    embed_query_vector = [1.0 for _ in range(1536)]
    embedder.embed_query.return_value = embed_query_vector
>>>>>>> ae1f6fbb
    index_name = "my-index"
    retrieval_query = """
        RETURN node.id AS node_id, node.text AS text, score
        """
    retriever = VectorCypherRetriever(
        driver, index_name, retrieval_query, embedder=embedder
    )
    query_text = "may thy knife chip and shatter"
    top_k = 5
<<<<<<< HEAD
    retriever = VectorRetriever(driver, index_name)
    retriever.driver.execute_query.return_value = [  # type: ignore
        [{"node": "dummy-node", "score": "adsa"}],
=======
    record = neo4j.Record({"node_id": 123, "text": "dummy-text", "score": 1.0})
    driver.execute_query.return_value = [
        [record],
>>>>>>> ae1f6fbb
        None,
        None,
    ]
    search_query, _ = get_search_query(
        SearchType.VECTOR, retrieval_query=retrieval_query
    )

    records = retriever.search(
        query_text=query_text,
        top_k=top_k,
    )

<<<<<<< HEAD
    retriever.driver.execute_query.assert_called_once_with(  # type: ignore
=======
    embedder.embed_query.assert_called_once_with(query_text)
    driver.execute_query.assert_called_once_with(
>>>>>>> ae1f6fbb
        search_query,
        {
            "vector_index_name": index_name,
            "top_k": top_k,
            "query_vector": embed_query_vector,
        },
    )
    assert records == RetrieverResult(
        items=[
            RetrieverResultItem(
                content="<Record node_id=123 text='dummy-text' score=1.0>",
                metadata=None,
            ),
        ],
        metadata={"__retriever": "VectorCypherRetriever"},
    )


@patch("neo4j_genai.VectorCypherRetriever._fetch_index_infos")
@patch("neo4j_genai.VectorCypherRetriever._verify_version")
<<<<<<< HEAD
def test_retrieval_query_happy_path(
    _verify_version_mock: MagicMock,
    _fetch_index_infos: MagicMock,
    driver: MagicMock,
    embedder: MagicMock,
) -> None:
=======
def test_retrieval_query_with_result_format_function(
    _verify_version_mock, _fetch_index_infos, driver, embedder
):
>>>>>>> ae1f6fbb
    embed_query_vector = [1.0 for _ in range(1536)]
    embedder.embed_query.return_value = embed_query_vector
    index_name = "my-index"
    retrieval_query = """
        RETURN node.id AS node_id, node.text AS text, score
        """

    def format_function(record) -> RetrieverResultItem:
        return RetrieverResultItem(
            content=record.get("text"),
            metadata={"score": record.get("score"), "node_id": record.get("node_id")},
        )

    retriever = VectorCypherRetriever(
        driver,
        index_name,
        retrieval_query,
        embedder=embedder,
        format_record_function=format_function,
    )
    query_text = "may thy knife chip and shatter"
    top_k = 5
    record = neo4j.Record({"node_id": 123, "text": "dummy-text", "score": 1.0})
    driver.execute_query.return_value = [
        [record],
        None,
        None,
    ]
    search_query, _ = get_search_query(
        SearchType.VECTOR, retrieval_query=retrieval_query
    )

    records = retriever.search(
        query_text=query_text,
        top_k=top_k,
    )

    embedder.embed_query.assert_called_once_with(query_text)
    driver.execute_query.assert_called_once_with(
        search_query,
        {
            "vector_index_name": index_name,
            "top_k": top_k,
            "query_vector": embed_query_vector,
        },
    )
    assert records == RetrieverResult(
        items=[
            RetrieverResultItem(
                content="dummy-text", metadata={"score": 1.0, "node_id": 123}
            ),
        ],
        metadata={"__retriever": "VectorCypherRetriever"},
    )


@patch("neo4j_genai.VectorCypherRetriever._fetch_index_infos")
@patch("neo4j_genai.VectorCypherRetriever._verify_version")
def test_retrieval_query_with_params(
    _verify_version_mock: MagicMock,
    _fetch_index_infos: MagicMock,
    driver: MagicMock,
    embedder: MagicMock,
) -> None:
    embed_query_vector = [1.0 for _ in range(1536)]
    embedder.embed_query.return_value = embed_query_vector
    index_name = "my-index"
    retrieval_query = """
        RETURN node.id AS node_id, node.text AS text, score, {test: $param} AS metadata
        """
    query_params = {
        "param": "dummy-param",
    }
    retriever = VectorCypherRetriever(
        driver,
        index_name,
        retrieval_query,
        embedder=embedder,
    )
    query_text = "may thy knife chip and shatter"
    top_k = 5
    driver.execute_query.return_value = [
        [neo4j.Record({"node_id": 123, "text": "dummy-text", "score": 1.0})],
        None,
        None,
    ]
    search_query, _ = get_search_query(
        SearchType.VECTOR, retrieval_query=retrieval_query
    )

    records = retriever.search(
        query_text=query_text,
        top_k=top_k,
        query_params=query_params,
    )

    embedder.embed_query.assert_called_once_with(query_text)

    driver.execute_query.assert_called_once_with(
        search_query,
        {
            "vector_index_name": index_name,
            "top_k": top_k,
            "query_vector": embed_query_vector,
            "param": "dummy-param",
        },
    )

    assert records == RetrieverResult(
        items=[
            RetrieverResultItem(
                content="<Record node_id=123 text='dummy-text' score=1.0>",
                metadata=None,
            ),
        ],
        metadata={"__retriever": "VectorCypherRetriever"},
    )


@patch("neo4j_genai.VectorCypherRetriever._fetch_index_infos")
@patch("neo4j_genai.VectorCypherRetriever._verify_version")
def test_retrieval_query_cypher_error(
    _verify_version_mock: MagicMock,
    _fetch_index_infos: MagicMock,
    driver: MagicMock,
    embedder: MagicMock,
) -> None:
    embed_query_vector = [1.0 for _ in range(1536)]
    embedder.embed_query.return_value = embed_query_vector
    index_name = "my-index"
    retrieval_query = """
        this is not a cypher query
        """
    retriever = VectorCypherRetriever(
        driver, index_name, retrieval_query, embedder=embedder
    )
    query_text = "may thy knife chip and shatter"
    top_k = 5
    driver.execute_query.side_effect = CypherSyntaxError

    with pytest.raises(CypherSyntaxError):
        retriever.search(
            query_text=query_text,
            top_k=top_k,
        )<|MERGE_RESOLUTION|>--- conflicted
+++ resolved
@@ -13,12 +13,10 @@
 #  See the License for the specific language governing permissions and
 #  limitations under the License.
 from unittest.mock import patch
-<<<<<<< HEAD
-=======
 
 import neo4j
->>>>>>> ae1f6fbb
 import pytest
+from typing import Any
 from neo4j.exceptions import CypherSyntaxError
 from unittest.mock import MagicMock
 from neo4j_genai import VectorRetriever, VectorCypherRetriever
@@ -33,6 +31,7 @@
     RetrieverResult,
     RetrieverResultItem,
 )
+from neo4j_genai.types import RawSearchResult, RetrieverResult, RetrieverResultItem
 
 
 def test_vector_retriever_initialization(driver: MagicMock) -> None:
@@ -72,26 +71,19 @@
 @patch("neo4j_genai.VectorRetriever._fetch_index_infos")
 @patch("neo4j_genai.VectorRetriever._verify_version")
 def test_similarity_search_vector_happy_path(
-<<<<<<< HEAD
-    _verify_version_mock: MagicMock, _fetch_index_infos: MagicMock, driver: MagicMock
-) -> None:
-=======
-    _verify_version_mock, _fetch_index_infos, driver, neo4j_record
-):
->>>>>>> ae1f6fbb
+    _verify_version_mock: MagicMock,
+    _fetch_index_infos: MagicMock,
+    driver: MagicMock,
+    neo4j_record: MagicMock,
+) -> None:
     index_name = "my-index"
     dimensions = 1536
     query_vector = [1.0 for _ in range(dimensions)]
     top_k = 5
     retriever = VectorRetriever(driver, index_name)
-<<<<<<< HEAD
+    expected_records = [neo4j.Record({"node": {"text": "dummy-node"}, "score": 1.0})]
     retriever.driver.execute_query.return_value = [  # type: ignore
-        [{"node": "dummy-node", "score": 1.0}],
-=======
-    expected_records = [neo4j.Record({"node": {"text": "dummy-node"}, "score": 1.0})]
-    retriever.driver.execute_query.return_value = [
         expected_records,
->>>>>>> ae1f6fbb
         None,
         None,
     ]
@@ -120,20 +112,12 @@
 @patch("neo4j_genai.VectorRetriever._fetch_index_infos")
 @patch("neo4j_genai.VectorRetriever._verify_version")
 def test_similarity_search_text_happy_path(
-<<<<<<< HEAD
-    _verify_version_mock: MagicMock,
-    _fetch_index_infos: MagicMock,
-    driver: MagicMock,
-    embedder: MagicMock,
-) -> None:
-=======
-    _verify_version_mock,
-    _fetch_index_infos,
-    driver,
-    embedder,
-    neo4j_record,
-):
->>>>>>> ae1f6fbb
+    _verify_version_mock: MagicMock,
+    _fetch_index_infos: MagicMock,
+    driver: MagicMock,
+    embedder: MagicMock,
+    neo4j_record: MagicMock,
+) -> None:
     embed_query_vector = [1.0 for _ in range(1536)]
     embedder.embed_query.return_value = embed_query_vector
     index_name = "my-index"
@@ -169,20 +153,12 @@
 @patch("neo4j_genai.VectorRetriever._fetch_index_infos")
 @patch("neo4j_genai.VectorRetriever._verify_version")
 def test_similarity_search_text_return_properties(
-<<<<<<< HEAD
-    _verify_version_mock: MagicMock,
-    _fetch_index_infos: MagicMock,
-    driver: MagicMock,
-    embedder: MagicMock,
-) -> None:
-=======
-    _verify_version_mock,
-    _fetch_index_infos,
-    driver,
-    embedder,
-    neo4j_record,
-):
->>>>>>> ae1f6fbb
+    _verify_version_mock: MagicMock,
+    _fetch_index_infos: MagicMock,
+    driver: MagicMock,
+    embedder: MagicMock,
+    neo4j_record: MagicMock,
+) -> None:
     embed_query_vector = [1.0 for _ in range(3)]
     embedder.embed_query.return_value = embed_query_vector
     index_name = "my-index"
@@ -282,21 +258,16 @@
         )
 
 
-<<<<<<< HEAD
-@patch("neo4j_genai.VectorRetriever._fetch_index_infos")
-@patch("neo4j_genai.VectorRetriever._verify_version")
-def test_similarity_search_vector_bad_results(
-    _verify_version_mock: MagicMock, _fetch_index_infos: MagicMock, driver: MagicMock
-) -> None:
-=======
 @patch("neo4j_genai.VectorCypherRetriever._fetch_index_infos")
 @patch("neo4j_genai.VectorCypherRetriever._verify_version")
 def test_retrieval_query_happy_path(
-    _verify_version_mock, _fetch_index_infos, driver, embedder
-):
+    _verify_version_mock: MagicMock,
+    _fetch_index_infos: MagicMock,
+    driver: MagicMock,
+    embedder: MagicMock,
+) -> None:
     embed_query_vector = [1.0 for _ in range(1536)]
     embedder.embed_query.return_value = embed_query_vector
->>>>>>> ae1f6fbb
     index_name = "my-index"
     retrieval_query = """
         RETURN node.id AS node_id, node.text AS text, score
@@ -306,15 +277,9 @@
     )
     query_text = "may thy knife chip and shatter"
     top_k = 5
-<<<<<<< HEAD
-    retriever = VectorRetriever(driver, index_name)
-    retriever.driver.execute_query.return_value = [  # type: ignore
-        [{"node": "dummy-node", "score": "adsa"}],
-=======
     record = neo4j.Record({"node_id": 123, "text": "dummy-text", "score": 1.0})
     driver.execute_query.return_value = [
         [record],
->>>>>>> ae1f6fbb
         None,
         None,
     ]
@@ -327,12 +292,8 @@
         top_k=top_k,
     )
 
-<<<<<<< HEAD
-    retriever.driver.execute_query.assert_called_once_with(  # type: ignore
-=======
     embedder.embed_query.assert_called_once_with(query_text)
     driver.execute_query.assert_called_once_with(
->>>>>>> ae1f6fbb
         search_query,
         {
             "vector_index_name": index_name,
@@ -353,18 +314,12 @@
 
 @patch("neo4j_genai.VectorCypherRetriever._fetch_index_infos")
 @patch("neo4j_genai.VectorCypherRetriever._verify_version")
-<<<<<<< HEAD
-def test_retrieval_query_happy_path(
-    _verify_version_mock: MagicMock,
-    _fetch_index_infos: MagicMock,
-    driver: MagicMock,
-    embedder: MagicMock,
-) -> None:
-=======
 def test_retrieval_query_with_result_format_function(
-    _verify_version_mock, _fetch_index_infos, driver, embedder
-):
->>>>>>> ae1f6fbb
+    _verify_version_mock: MagicMock,
+    _fetch_index_infos: MagicMock,
+    driver: MagicMock,
+    embedder: MagicMock,
+) -> None:
     embed_query_vector = [1.0 for _ in range(1536)]
     embedder.embed_query.return_value = embed_query_vector
     index_name = "my-index"
@@ -372,7 +327,7 @@
         RETURN node.id AS node_id, node.text AS text, score
         """
 
-    def format_function(record) -> RetrieverResultItem:
+    def format_function(record: dict[str, Any]) -> RetrieverResultItem:
         return RetrieverResultItem(
             content=record.get("text"),
             metadata={"score": record.get("score"), "node_id": record.get("node_id")},
