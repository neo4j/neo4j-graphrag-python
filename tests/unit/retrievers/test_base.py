--- conflicted
+++ resolved
@@ -35,11 +35,7 @@
     expected_exception: Union[type[ValueError], None],
 ) -> None:
     class MockRetriever(Retriever):
-<<<<<<< HEAD
-        def search(self, *args: Any, **kwargs: Any) -> None:
-=======
-        def _get_search_results(self, *args, **kwargs):
->>>>>>> ae1f6fbb
+        def _get_search_results(self, *args: Any, **kwargs: Any) -> None:  # type: ignore
             pass
 
     driver.execute_query.return_value = [[{"versions": db_version}], None, None]
