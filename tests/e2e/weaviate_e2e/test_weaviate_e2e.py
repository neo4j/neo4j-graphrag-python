--- conflicted
+++ resolved
@@ -15,18 +15,14 @@
 
 import re
 import pytest
-<<<<<<< HEAD
 from typing import Generator, Any
-from neo4j import Record, Driver
+from neo4j import Driver
 
 from weaviate.client import Client
 from weaviate.connect.helpers import connect_to_local
 from neo4j_genai.embedder import Embedder
 from neo4j_genai.retrievers.external.weaviate import WeaviateNeo4jRetriever
-=======
-import weaviate
 from neo4j_genai import WeaviateNeo4jRetriever
->>>>>>> ae1f6fbb
 from langchain_community.embeddings import HuggingFaceEmbeddings
 
 from neo4j_genai.types import RetrieverResult, RetrieverResultItem
