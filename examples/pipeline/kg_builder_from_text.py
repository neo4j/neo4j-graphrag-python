--- conflicted
+++ resolved
@@ -43,12 +43,8 @@
 ) -> PipelineResult:
     """This is where we define and run the KG builder pipeline, instantiating a few
     components:
-<<<<<<< HEAD
-    - Text Splitter: in this example we use a text splitter from the LangChain package
+    - Text Splitter: in this example we use the fixed size text splitter
     - Chunk Embedder: to embed the chunks' text
-=======
-    - Text Splitter: in this example we use the fixed size text splitter
->>>>>>> 678002b3
     - Schema Builder: this component takes a list of entities, relationships and
         possible triplets as inputs, validate them and return a schema ready to use
         for the rest of the pipeline
