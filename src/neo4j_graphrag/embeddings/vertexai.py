--- conflicted
+++ resolved
@@ -19,14 +19,10 @@
 from neo4j_graphrag.embeddings.base import Embedder
 
 try:
-    import vertexai
+    from vertexai.language_models import TextEmbeddingInput, TextEmbeddingModel
 except ImportError:
-<<<<<<< HEAD
-    vertexai = None
-=======
     TextEmbeddingInput = None
     TextEmbeddingModel = None
->>>>>>> d1cef28a
 
 
 class VertexAIEmbeddings(Embedder):
@@ -39,23 +35,12 @@
     """
 
     def __init__(self, model: str = "text-embedding-004") -> None:
-<<<<<<< HEAD
-        if vertexai is None:
-            raise ImportError(
-                "Could not import Vertex AI python client. "
-                "Please install it with `pip install google-cloud-aiplatform`."
-            )
-        self.vertexai_model = (
-            vertexai.language_models.TextEmbeddingModel.from_pretrained(model)
-        )
-=======
         if TextEmbeddingInput is None or TextEmbeddingInput is None:
             raise ImportError(
                 "Could not import Vertex AI Python client. "
                 "Please install it with `pip install google-cloud-aiplatform`."
             )
         self.vertexai_model = TextEmbeddingModel.from_pretrained(model)
->>>>>>> d1cef28a
 
     def embed_query(
         self, text: str, task_type: str = "RETRIEVAL_QUERY", **kwargs: Any
@@ -68,6 +53,6 @@
             task_type (str): The type of the text embedding task. Defaults to "RETRIEVAL_QUERY". See https://cloud.google.com/vertex-ai/generative-ai/docs/model-reference/text-embeddings-api#tasktype for a full list.
             **kwargs (Any): Additional keyword arguments to pass to the Vertex AI client's get_embeddings method.
         """
-        inputs = [vertexai.language_models.TextEmbeddingInput(text, task_type)]
+        inputs = [TextEmbeddingInput(text, task_type)]
         embeddings = self.vertexai_model.get_embeddings(inputs, **kwargs)
         return embeddings[0].values  # type: ignore