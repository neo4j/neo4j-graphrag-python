#  Copyright (c) "Neo4j"
#  Neo4j Sweden AB [https://neo4j.com]
#  #
#  Licensed under the Apache License, Version 2.0 (the "License");
#  you may not use this file except in compliance with the License.
#  You may obtain a copy of the License at
#  #
#      https://www.apache.org/licenses/LICENSE-2.0
#  #
#  Unless required by applicable law or agreed to in writing, software
#  distributed under the License is distributed on an "AS IS" BASIS,
#  WITHOUT WARRANTIES OR CONDITIONS OF ANY KIND, either express or implied.
#  See the License for the specific language governing permissions and
#  limitations under the License.
<<<<<<< HEAD
import types
import inspect
from abc import ABC, abstractmethod, ABCMeta
from typing import Optional, Callable, Any, TypeVar, ParamSpec, Dict, Tuple

=======
from __future__ import annotations
from abc import ABC, abstractmethod
from typing import Optional, Callable, Any
>>>>>>> 6d69a957
import neo4j

from neo4j_genai.types import RawSearchResult, RetrieverResult, RetrieverResultItem
from neo4j_genai.exceptions import Neo4jVersionError

T = ParamSpec("T")
P = TypeVar("P")


def copy_function(f: Callable[T, P]) -> Callable[T, P]:
    """Based on https://stackoverflow.com/a/30714299"""
    g = types.FunctionType(
        f.__code__,
        f.__globals__,
        name=f.__name__,
        argdefs=f.__defaults__,
        closure=f.__closure__,
    )
    # in case f was given attrs (note this dict is a shallow copy):
    g.__dict__.update(f.__dict__)
    return g


class RetrieverMetaclass(ABCMeta):
    """This metaclass is used to copy the docstring from the
    `_get_search_results` method, instantiated in all subclasses,
    to the `search` method in the base class.
    """

    def __new__(
        meta, name: str, bases: Tuple[type, ...], attrs: Dict[str, Any]
    ) -> type:
        if "search" in attrs:
            # search method was explicitly overridden, do nothing
            return type.__new__(meta, name, bases, attrs)
        # otherwise, we copy the signature and doc of the _get_search_results
        # method to a copy of the search method
        get_search_results_method = attrs.get("_get_search_results")
        search_method = None
        for b in bases:
            search_method = getattr(b, "search", None)
            if search_method is not None:
                break
        if search_method and get_search_results_method:
            new_search_method = copy_function(search_method)
            new_search_method.__doc__ = get_search_results_method.__doc__
            new_search_method.__signature__ = inspect.signature(  # type: ignore
                get_search_results_method
            )
            attrs["search"] = new_search_method
        return type.__new__(meta, name, bases, attrs)


class Retriever(ABC, metaclass=RetrieverMetaclass):
    """
    Abstract class for Neo4j retrievers
    """

    index_name: str
    VERIFY_NEO4J_VERSION = True

    def __init__(self, driver: neo4j.Driver):
        self.driver = driver
        if self.VERIFY_NEO4J_VERSION:
            self._verify_version()

    def _verify_version(self) -> None:
        """
        Check if the connected Neo4j database version supports vector indexing.

        Queries the Neo4j database to retrieve its version and compares it
        against a target version (5.18.1) that is known to support vector
        indexing. Raises a Neo4jMinVersionError if the connected Neo4j version is
        not supported.
        """
        records, _, _ = self.driver.execute_query("CALL dbms.components()")
        version = records[0]["versions"][0]

        if "aura" in version:
            version_tuple = (
                *tuple(map(int, version.split("-")[0].split("."))),
                0,
            )
            target_version = (5, 18, 0)
        else:
            version_tuple = tuple(map(int, version.split(".")))
            target_version = (5, 18, 1)

        if version_tuple < target_version:
            raise Neo4jVersionError()

    def _fetch_index_infos(self) -> None:
        """Fetch the node label and embedding property from the index definition"""
        query = (
            "SHOW VECTOR INDEXES "
            "YIELD name, labelsOrTypes, properties, options "
            "WHERE name = $index_name "
            "RETURN labelsOrTypes as labels, properties, "
            "options.indexConfig.`vector.dimensions` as dimensions"
        )
        query_result = self.driver.execute_query(query, {"index_name": self.index_name})
        try:
            result = query_result.records[0]
            self._node_label = result["labels"][0]
            self._embedding_node_property = result["properties"][0]
            self._embedding_dimension = result["dimensions"]
        except IndexError as e:
            raise Exception(f"No index with name {self.index_name} found") from e

    def search(self, *args: Any, **kwargs: Any) -> RetrieverResult:
        """Search method. Call the `_get_search_results` method that returns
        a list of `neo4j.Record`, and format them using the function returned by
        `get_result_formatter` to return `RetrieverResult`.
        """
        raw_result = self._get_search_results(*args, **kwargs)
        formatter = self.get_result_formatter()
        search_items = [formatter(record) for record in raw_result.records]
        metadata = raw_result.metadata or {}
        metadata["__retriever"] = self.__class__.__name__
        return RetrieverResult(
            items=search_items,
            metadata=metadata,
        )

    @abstractmethod
    def _get_search_results(self, *args: Any, **kwargs: Any) -> RawSearchResult:
        pass

    def get_result_formatter(self) -> Callable[[neo4j.Record], RetrieverResultItem]:
        """
        Returns the function to use to transform a neo4j.Record to a RetrieverResultItem.
        """
        if hasattr(self, "result_formatter"):
            return self.result_formatter or self.default_record_formatter
        return self.default_record_formatter

    def default_record_formatter(self, record: neo4j.Record) -> RetrieverResultItem:
        """
        Best effort to guess the node to text method. Inherited classes
        can override this method to implement custom text formatting.
        """
        return RetrieverResultItem(content=str(record), metadata=record.get("metadata"))


class ExternalRetriever(Retriever, ABC):
    """
    Abstract class for External Vector Stores
    """

    VERIFY_NEO4J_VERSION = False

    def __init__(
        self, driver: neo4j.Driver, id_property_external: str, id_property_neo4j: str
    ):
        super().__init__(driver)
        self.id_property_external = id_property_external
        self.id_property_neo4j = id_property_neo4j

    @abstractmethod
    def _get_search_results(
        self,
        query_vector: Optional[list[float]] = None,
        query_text: Optional[str] = None,
        top_k: int = 5,
        **kwargs: Any,
    ) -> RawSearchResult:
        """

        Returns:
                list[neo4j.Record]: List of Neo4j Records

        """
        pass<|MERGE_RESOLUTION|>--- conflicted
+++ resolved
@@ -12,17 +12,12 @@
 #  WITHOUT WARRANTIES OR CONDITIONS OF ANY KIND, either express or implied.
 #  See the License for the specific language governing permissions and
 #  limitations under the License.
-<<<<<<< HEAD
+from __future__ import annotations
 import types
 import inspect
 from abc import ABC, abstractmethod, ABCMeta
-from typing import Optional, Callable, Any, TypeVar, ParamSpec, Dict, Tuple
+from typing import Optional, Callable, Any, TypeVar, ParamSpec
 
-=======
-from __future__ import annotations
-from abc import ABC, abstractmethod
-from typing import Optional, Callable, Any
->>>>>>> 6d69a957
 import neo4j
 
 from neo4j_genai.types import RawSearchResult, RetrieverResult, RetrieverResultItem
@@ -53,7 +48,7 @@
     """
 
     def __new__(
-        meta, name: str, bases: Tuple[type, ...], attrs: Dict[str, Any]
+        meta, name: str, bases: tuple[type, ...], attrs: dict[str, Any]
     ) -> type:
         if "search" in attrs:
             # search method was explicitly overridden, do nothing
