#  Copyright (c) "Neo4j"
#  Neo4j Sweden AB [https://neo4j.com]
#  #
#  Licensed under the Apache License, Version 2.0 (the "License");
#  you may not use this file except in compliance with the License.
#  You may obtain a copy of the License at
#  #
#      https://www.apache.org/licenses/LICENSE-2.0
#  #
#  Unless required by applicable law or agreed to in writing, software
#  distributed under the License is distributed on an "AS IS" BASIS,
#  WITHOUT WARRANTIES OR CONDITIONS OF ANY KIND, either express or implied.
#  See the License for the specific language governing permissions and
#  limitations under the License.
from abc import ABC, abstractmethod
from typing import Optional, Callable
import neo4j

<<<<<<< HEAD
from neo4j_genai.types import RawSearchResult, RetrieverResult, RetrieverResultItem
=======
from neo4j_genai.exceptions import Neo4jVersionError
>>>>>>> d8fe490a


class Retriever(ABC):
    """
    Abstract class for Neo4j retrievers
    """

    VERIFY_NEO4J_VERSION = True

    def __init__(self, driver: neo4j.Driver):
        self.driver = driver
        if self.VERIFY_NEO4J_VERSION:
            self._verify_version()

    def _verify_version(self) -> None:
        """
        Check if the connected Neo4j database version supports vector indexing.

        Queries the Neo4j database to retrieve its version and compares it
        against a target version (5.18.1) that is known to support vector
        indexing. Raises a Neo4jMinVersionError if the connected Neo4j version is
        not supported.
        """
        records, _, _ = self.driver.execute_query("CALL dbms.components()")
        version = records[0]["versions"][0]

        if "aura" in version:
            version_tuple = (
                *tuple(map(int, version.split("-")[0].split("."))),
                0,
            )
            target_version = (5, 18, 0)
        else:
            version_tuple = tuple(map(int, version.split(".")))
            target_version = (5, 18, 1)

        if version_tuple < target_version:
            raise Neo4jVersionError()

    def _fetch_index_infos(self):
        """Fetch the node label and embedding property from the index definition"""
        query = (
            "SHOW VECTOR INDEXES "
            "YIELD name, labelsOrTypes, properties, options "
            "WHERE name = $index_name "
            "RETURN labelsOrTypes as labels, properties, "
            "options.indexConfig.`vector.dimensions` as dimensions"
        )
        result = self.driver.execute_query(query, {"index_name": self.index_name})
        try:
            result = result.records[0]
        except IndexError:
            raise Exception(f"No index with name {self.index_name} found")
        self._node_label = result["labels"][0]
        self._embedding_node_property = result["properties"][0]
        self._embedding_dimension = result["dimensions"]

    def search(self, *args, **kwargs) -> RetrieverResult:
        """
        Search method. Call the get_search_result method that returns
        a list of neo4j.Record, and format them to return RetrieverResult.
        """
        raw_result = self._get_search_results(*args, **kwargs)
        formatter = self.get_result_formatter()
        search_items = [formatter(record) for record in raw_result.records]
        metadata = raw_result.metadata or {}
        metadata["__retriever"] = self.__class__.__name__
        return RetrieverResult(
            items=search_items,
            metadata=metadata,
        )

    @abstractmethod
    def _get_search_results(self, *args, **kwargs) -> RawSearchResult:
        pass

    def get_result_formatter(self) -> Callable[[neo4j.Record], RetrieverResultItem]:
        """
        Returns the function to use to transform a neo4j.Record to aRetrieverResultItem.
        """
        if hasattr(self, "format_record_function"):
            return self.format_record_function or self.default_format_record
        return self.default_format_record

    def default_format_record(self, record: neo4j.Record) -> RetrieverResultItem:
        """
        Best effort to guess the node to text method. Inherited classes
        can override this method to implement custom text formatting.
        """
        return RetrieverResultItem(content=str(record), metadata=record.get("metadata"))


class ExternalRetriever(Retriever, ABC):
    """
    Abstract class for External Vector Stores
    """

    VERIFY_NEO4J_VERSION = False

    def __init__(self, driver, id_property_external: str, id_property_neo4j: str):
        super().__init__(driver)
        self.id_property_external = id_property_external
        self.id_property_neo4j = id_property_neo4j

    @abstractmethod
    def _get_search_results(
        self,
        query_vector: Optional[list[float]] = None,
        query_text: Optional[str] = None,
        top_k: int = 5,
        **kwargs,
    ) -> RetrieverResult:
        """

        Returns:
                list[neo4j.Record]: List of Neo4j Records

        """
        pass<|MERGE_RESOLUTION|>--- conflicted
+++ resolved
@@ -16,11 +16,8 @@
 from typing import Optional, Callable
 import neo4j
 
-<<<<<<< HEAD
 from neo4j_genai.types import RawSearchResult, RetrieverResult, RetrieverResultItem
-=======
 from neo4j_genai.exceptions import Neo4jVersionError
->>>>>>> d8fe490a
 
 
 class Retriever(ABC):
