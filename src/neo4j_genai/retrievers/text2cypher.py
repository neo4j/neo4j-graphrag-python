#  Copyright (c) "Neo4j"
#  Neo4j Sweden AB [https://neo4j.com]
#  #
#  Licensed under the Apache License, Version 2.0 (the "License");
#  you may not use this file except in compliance with the License.
#  You may obtain a copy of the License at
#  #
#      https://www.apache.org/licenses/LICENSE-2.0
#  #
#  Unless required by applicable law or agreed to in writing, software
#  distributed under the License is distributed on an "AS IS" BASIS,
#  WITHOUT WARRANTIES OR CONDITIONS OF ANY KIND, either express or implied.
#  See the License for the specific language governing permissions and
#  limitations under the License.
import logging
from typing import Optional

import neo4j
from neo4j.exceptions import CypherSyntaxError, DriverError, Neo4jError
from pydantic import ValidationError

<<<<<<< HEAD
from neo4j_genai.generation.llm import LLMInterface
from neo4j_genai.generation.prompts import Text2CypherTemplate
=======
from neo4j_genai.exceptions import (
    RetrieverInitializationError,
    SearchValidationError,
    Text2CypherRetrievalError,
    SchemaFetchError,
)
from neo4j_genai.llm import LLM
from neo4j_genai.prompts import TEXT2CYPHER_PROMPT
>>>>>>> 4220debb
from neo4j_genai.retrievers.base import Retriever
from neo4j_genai.schema import get_schema
from neo4j_genai.types import (
    LLMModel,
    Neo4jDriverModel,
    Neo4jSchemaModel,
    Text2CypherRetrieverModel,
    Text2CypherSearchModel,
    RawSearchResult,
)

logger = logging.getLogger(__name__)


class Text2CypherRetriever(Retriever):
    """
    Allows for the retrieval of records from a Neo4j database using natural language.
    Converts a user's natural language query to a Cypher query using an LLM,
    then retrieves records from a Neo4j database using the generated Cypher query

    Args:
        driver (neo4j.driver): The Neo4j Python driver.
        llm (neo4j_genai.llm.LLM): LLM object to generate the Cypher query.
        neo4j_schema (Optional[str]): Neo4j schema used to generate the Cypher query.

    Raises:
        RetrieverInitializationError: If validation of the input arguments fail.
    """

    def __init__(
        self,
        driver: neo4j.Driver,
        llm: LLMInterface,
        neo4j_schema: Optional[str] = None,
    ) -> None:
        try:
            driver_model = Neo4jDriverModel(driver=driver)
            llm_model = LLMModel(llm=llm)
            neo4j_schema_model = (
                Neo4jSchemaModel(neo4j_schema=neo4j_schema) if neo4j_schema else None
            )
            validated_data = Text2CypherRetrieverModel(
                driver_model=driver_model,
                llm_model=llm_model,
                neo4j_schema_model=neo4j_schema_model,
            )
        except ValidationError as e:
            raise RetrieverInitializationError(e.errors())

        super().__init__(validated_data.driver_model.driver)
        self.llm = validated_data.llm_model.llm
        try:
            self.neo4j_schema = (
                validated_data.neo4j_schema_model.neo4j_schema
                if validated_data.neo4j_schema_model
                else get_schema(validated_data.driver_model.driver)
            )
        except (Neo4jError, DriverError) as e:
            error_message = getattr(e, "message", str(e))
            raise SchemaFetchError(
                f"Failed to fetch schema for Text2CypherRetriever: {error_message}"
            )

    def _get_search_results(
        self, query_text: str, examples: Optional[list[str]] = None
    ) -> RawSearchResult:
        """Converts query_text to a Cypher query using an LLM.
           Retrieve records from a Neo4j database using the generated Cypher query.

        Args:
            query_text (str): The natural language query used to search the Neo4j database.
            examples (Optional[list[str], optional): Optional user input/query pairs for the LLM to use as examples.

        Raises:
            SearchValidationError: If validation of the input arguments fail.
            Text2CypherRetrievalError: If the LLM fails to generate a correct Cypher query.

        Returns:
            RawSearchResult: The results of the search query as a list of neo4j.Record and an optional metadata dict
        """
        try:
            validated_data = Text2CypherSearchModel(
                query_text=query_text, examples=examples
            )
        except ValidationError as e:
            raise SearchValidationError(e.errors())

        prompt_template = Text2CypherTemplate()
        prompt = prompt_template.format(
            schema=self.neo4j_schema,
            examples="\n".join(validated_data.examples)
            if validated_data.examples
            else "",
            query=validated_data.query_text,
        )
        logger.debug("Text2CypherRetriever prompt: %s", prompt)

        try:
            t2c_query = self.llm.invoke(prompt)
            logger.debug("Text2CypherRetriever Cypher query: %s", t2c_query)
            records, _, _ = self.driver.execute_query(query_=t2c_query)
        except CypherSyntaxError as e:
            raise Text2CypherRetrievalError(f"Failed to get search result: {e.message}")

        return RawSearchResult(
            records=records,
            metadata={
                "cypher": t2c_query,
            },
        )<|MERGE_RESOLUTION|>--- conflicted
+++ resolved
@@ -19,19 +19,14 @@
 from neo4j.exceptions import CypherSyntaxError, DriverError, Neo4jError
 from pydantic import ValidationError
 
-<<<<<<< HEAD
-from neo4j_genai.generation.llm import LLMInterface
-from neo4j_genai.generation.prompts import Text2CypherTemplate
-=======
 from neo4j_genai.exceptions import (
     RetrieverInitializationError,
     SearchValidationError,
     Text2CypherRetrievalError,
     SchemaFetchError,
 )
-from neo4j_genai.llm import LLM
-from neo4j_genai.prompts import TEXT2CYPHER_PROMPT
->>>>>>> 4220debb
+from neo4j_genai.generation.llm import LLMInterface
+from neo4j_genai.generation.prompts import Text2CypherTemplate
 from neo4j_genai.retrievers.base import Retriever
 from neo4j_genai.schema import get_schema
 from neo4j_genai.types import (
@@ -54,7 +49,7 @@
 
     Args:
         driver (neo4j.driver): The Neo4j Python driver.
-        llm (neo4j_genai.llm.LLM): LLM object to generate the Cypher query.
+        llm (neo4j_genai.generation.llm.LLMInterface): LLM object to generate the Cypher query.
         neo4j_schema (Optional[str]): Neo4j schema used to generate the Cypher query.
 
     Raises:
