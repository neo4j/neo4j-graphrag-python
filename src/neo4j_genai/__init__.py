#  Copyright (c) "Neo4j"
#  Neo4j Sweden AB [https://neo4j.com]
#  #
#  Licensed under the Apache License, Version 2.0 (the "License");
#  you may not use this file except in compliance with the License.
#  You may obtain a copy of the License at
#  #
#      https://www.apache.org/licenses/LICENSE-2.0
#  #
#  Unless required by applicable law or agreed to in writing, software
#  distributed under the License is distributed on an "AS IS" BASIS,
#  WITHOUT WARRANTIES OR CONDITIONS OF ANY KIND, either express or implied.
#  See the License for the specific language governing permissions and
#  limitations under the License.

from .retrievers.external.pinecone import PineconeNeo4jRetriever
from .retrievers.external.weaviate import WeaviateNeo4jRetriever
from .retrievers.hybrid import HybridCypherRetriever, HybridRetriever
from .retrievers.text2cypher import Text2CypherRetriever
from .retrievers.vector import VectorCypherRetriever, VectorRetriever
<<<<<<< HEAD
from .retrievers.external.weaviate import WeaviateNeo4jRetriever
from .generation.rag import RAG
from .generation.llm.base import LLMInterface
from .generation.llm.openai_llm import OpenAILLM
from .generation.prompts import PromptTemplate, RagTemplate

=======
>>>>>>> 7c302505

__all__ = [
    "VectorRetriever",
    "VectorCypherRetriever",
    "HybridRetriever",
    "HybridCypherRetriever",
    "Text2CypherRetriever",
    "WeaviateNeo4jRetriever",
<<<<<<< HEAD
    "LLMInterface",
    "OpenAILLM",
    "PromptTemplate",
    "RagTemplate",
    "RAG",
=======
    "PineconeNeo4jRetriever",
>>>>>>> 7c302505
]<|MERGE_RESOLUTION|>--- conflicted
+++ resolved
@@ -18,15 +18,12 @@
 from .retrievers.hybrid import HybridCypherRetriever, HybridRetriever
 from .retrievers.text2cypher import Text2CypherRetriever
 from .retrievers.vector import VectorCypherRetriever, VectorRetriever
-<<<<<<< HEAD
 from .retrievers.external.weaviate import WeaviateNeo4jRetriever
 from .generation.rag import RAG
 from .generation.llm.base import LLMInterface
 from .generation.llm.openai_llm import OpenAILLM
 from .generation.prompts import PromptTemplate, RagTemplate
 
-=======
->>>>>>> 7c302505
 
 __all__ = [
     "VectorRetriever",
@@ -35,13 +32,10 @@
     "HybridCypherRetriever",
     "Text2CypherRetriever",
     "WeaviateNeo4jRetriever",
-<<<<<<< HEAD
+    "PineconeNeo4jRetriever",
     "LLMInterface",
     "OpenAILLM",
     "PromptTemplate",
     "RagTemplate",
     "RAG",
-=======
-    "PineconeNeo4jRetriever",
->>>>>>> 7c302505
 ]