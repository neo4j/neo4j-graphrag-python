--- conflicted
+++ resolved
@@ -48,11 +48,8 @@
 openai = {version = "^1.51.1", optional = true }
 anthropic = { version = "^0.36.0", optional = true}
 sentence-transformers = {version = "^3.0.0", optional = true }
-<<<<<<< HEAD
+json-repair = "^0.30.2"
 types-pyyaml = "^6.0.12.20240917"
-=======
-json-repair = "^0.30.2"
->>>>>>> 0ac06b7b
 
 [tool.poetry.group.dev.dependencies]
 urllib3 = "<2"
