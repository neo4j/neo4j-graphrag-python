# Copyright (c) "Neo4j"
# Neo4j Sweden AB [https://neo4j.com]
#
# Licensed under the Apache License, Version 2.0 (the "License");
# you may not use this file except in compliance with the License.
# You may obtain a copy of the License at
#
#     https://www.apache.org/licenses/LICENSE-2.0
#
# Unless required by applicable law or agreed to in writing, software
# distributed under the License is distributed on an "AS IS" BASIS,
# WITHOUT WARRANTIES OR CONDITIONS OF ANY KIND, either express or implied.
# See the License for the specific language governing permissions and
# limitations under the License.

[tool.poetry]
name = "neo4j-graphrag"
version = "0.6.3"
description = "Python package to allow easy integration to Neo4j's GraphRAG features"
authors = ["Neo4j, Inc <team-gen-ai@neo4j.com>"]
license = "Apache License, Version 2.0"
readme = "README.md"
homepage = "https://neo4j.com/"
repository = "https://github.com/neo4j/neo4j-graphrag-python"

[[tool.poetry.packages]]
include = "neo4j_graphrag"
from = "src"

[tool.poetry.dependencies]
python = "^3.8.1"
neo4j = "^5.17.0"
pydantic = "^2.6.3"
weaviate-client = {version = "^4.6.1", optional = true}
pinecone-client = {version = "^4.1.0", optional = true}
types-mock = "^5.1.0.20240425"
eval-type-backport = "^0.2.0"
pypdf = "^4.3.1"
pygraphviz = [
    {version = "^1.13.0", python = ">=3.10,<4.0.0", optional = true},
    {version = "^1.0.0", python = "<3.10", optional = true}
]
google-cloud-aiplatform = {version = "^1.66.0", optional = true}
<<<<<<< HEAD
cohere = {version = "^5.9.0", optional = true}
=======
fsspec = "^2024.9.0"
>>>>>>> 68a49d74

[tool.poetry.group.dev.dependencies]
pylint = "^3.1.0"
mypy = "^1.10.0"
pytest = "^8.0.2"
pytest-mock = "^3.12.0"
pre-commit = { version = "^3.6.2", python = "^3.9" }
coverage = "^7.4.3"
ruff = "^0.3.0"
langchain-openai = "^0.1.1"
weaviate-client = "^4.6.1"
sentence-transformers = "^3.0.0"
pinecone-client = "^4.1.0"
langchain-community = "^0.2.0"
requests = "^2.32.0"
sphinx = { version = "^7.2.6", python = "^3.9" }
langchain-huggingface = "^0.0.3"
tox = "^4.15.1"
numpy = [
    {version = "^1.24.0", python = "<3.12"},
    {version = "^1.26.0", python = ">=3.12"}
]
scipy = [
    {version = "^1", python = "<3.12"},
    {version = "^1.7.0", python = ">=3.12"}
]
llama-index = "^0.10.55"
pytest-asyncio = "^0.23.8"
pygraphviz = [
    {version = "^1.13.0", python = ">=3.10,<4.0.0"},
    {version = "^1.0.0", python = "<3.10"}
]
google-cloud-aiplatform = {version = "^1.66.0"}
cohere = {version = "^5.9.0"}

[tool.poetry.extras]
external_clients = ["weaviate-client", "pinecone-client", "google-cloud-aiplatform", "cohere"]
kg_creation_tools = ["pygraphviz"]

[build-system]
requires = ["poetry-core>=1.0.0"]
build-backend = "poetry.core.masonry.api"

[tool.pytest.ini_options]
testpaths = ["tests"]
filterwarnings = [
    "",
]

[tool.coverage.paths]
source = ["src"]

[tool.pylint."MESSAGES CONTROL"]
disable="C0114,C0115"

[tool.mypy]
strict = true
ignore_missing_imports = true
allow_subclassing_any = true
disallow_untyped_calls = false
exclude = ["docs"]

[[tool.mypy.overrides]]
module = [
    "weaviate.*",
    "sentence_transformers.*",
    "conftest",
]
ignore_missing_imports = true<|MERGE_RESOLUTION|>--- conflicted
+++ resolved
@@ -36,16 +36,13 @@
 types-mock = "^5.1.0.20240425"
 eval-type-backport = "^0.2.0"
 pypdf = "^4.3.1"
+fsspec = "^2024.9.0"
 pygraphviz = [
     {version = "^1.13.0", python = ">=3.10,<4.0.0", optional = true},
     {version = "^1.0.0", python = "<3.10", optional = true}
 ]
 google-cloud-aiplatform = {version = "^1.66.0", optional = true}
-<<<<<<< HEAD
 cohere = {version = "^5.9.0", optional = true}
-=======
-fsspec = "^2024.9.0"
->>>>>>> 68a49d74
 
 [tool.poetry.group.dev.dependencies]
 pylint = "^3.1.0"
