# @neo4j/neo4j-graphrag-python

## Next

### Added
- Introduced optional lexical graph configuration for SimpleKGPipeline, enhancing flexibility in customizing node labels and relationship types in the lexical graph.
<<<<<<< HEAD
- Ability to run queries against a custom `neo4j_database` for the `Text2CypherRetriever` and the `Neo4jChunkReader` component (was already possible with other retrievers and components).

### Fixed
- `neo4j_database` parameter is now used for all queries in the `Neo4jWriter`.
=======
- Ability to provide description and list of properties for entities and relations in the SimpleKGPipeline constructor.
>>>>>>> 8285d56e

## 1.2.0

### Added
- Made `relations` and `potential_schema` optional in `SchemaBuilder`.
- Added a check to prevent the use of deprecated Cypher syntax for Neo4j versions 5.23.0 and above.
- Added a `LexicalGraphBuilder` component to enable the import of the lexical graph (document, chunks) without performing entity and relation extraction.
- Added a `Neo4jChunkReader` component to be able to read chunk text from the database.

### Changed
- Vector and Hybrid retrievers used with `return_properties` now also return the node labels (`nodeLabels`) and the node's element ID (`id`).
- `HybridRetriever` now filters out the embedding property index in `self.vector_index_name` from the retriever result by default.
- Removed support for neo4j.AsyncDriver in the KG creation pipeline, affecting Neo4jWriter and related components.
- Updated examples and unit tests to reflect the removal of async driver support.

### Fixed
- Resolved issue with `AzureOpenAIEmbeddings` incorrectly inheriting from `OpenAIEmbeddings`, now inherits from `BaseOpenAIEmbeddings`.

## 1.1.0

### Added
- Introduced a `fail_if_exist` option to index creation functions to control behavior when an index already exists.
- Added Qdrant retriever in neo4j_graphrag.retrievers.

### Changed
- Comprehensive rewrite of the README to improve clarity and provide detailed usage examples.

## 1.0.0

### Fixed
- Fix a bug where `openai` Python client and `numpy` were required to import any embedder or LLM.

### Changed
- The value associated to the enum field `OnError.IGNORE` has been changed from "CONTINUE" to "IGNORE" to stick to the convention and match the field name.

### Added
- Added `SinglePropertyExactMatchResolver` component allowing to merge entities with exact same property (e.g. name)
- Added the `SimpleKGPipeline` class, a simplified abstraction layer to streamline knowledge graph building processes from text documents.

## 1.0.0a1

## 1.0.0a0

### Added
- Added `SinglePropertyExactMatchResolver` component allowing to merge entities with exact same property (e.g. name)

## 0.7.0

### Added
- Added AzureOpenAILLM and AzureOpenAIEmbeddings to support Azure served OpenAI models
- Added `template` validation in `PromptTemplate` class upon construction.
- Examples demonstrating the use of Mistral embeddings and LLM in RAG pipelines.
- Added feature to include kwargs in `Text2CypherRetriever.search()` that will be injected into a custom prompt, if provided.
- Added validation to `custom_prompt` parameter of `Text2CypherRetriever` to ensure that `query_text` placeholder exists in prompt.
- Introduced a fixed size text splitter component for splitting text into specified fixed size chunks with overlap. Updated examples and tests to utilize this new component.
- Introduced Vertex AI LLM class for integrating Vertex AI models.
- Added unit tests for the Vertex AI LLM class.
- Added support for Cohere LLM and embeddings - added optional dependency to `cohere`.
- Added support for Anthropic LLM - added optional dependency to `anthropic`.
- Added support for MistralAI LLM - added optional dependency to `mistralai`.
- Added support for Qdrant - added optional dependency to `qdrant-client`.

### Fixed
- Resolved import issue with the Vertex AI Embeddings class.
- Fixed bug in `Text2CypherRetriever` using `custom_prompt` arg where the `search` method would not inject the `query_text` content.
- `custom_prompt` arg is now converted to `Text2CypherTemplate` class within the `Text2CypherRetriever.get_search_results` method.
- `Text2CypherTemplate` and `RAGTemplate` prompt templates now require `query_text` arg and will error if it is not present. Previous `query_text` aliases may be used, but will warn of deprecation.
- Resolved issue where Neo4jWriter component would raise an error if the start or end node ID was not defined properly in the input.
- Resolved issue where relationship types was not escaped in the insert Cypher query.
- Improved query performance in Neo4jWriter: created nodes now have a generic `__KGBuilder__` label and an index is created on the `__KGBuilder__.id` property. Moreover, insertion queries are now batched. Batch size can be controlled using the `batch_size` parameter in the `Neo4jWriter` component.

### Changed
- Moved the Embedder class to the neo4j_graphrag.embeddings directory for better organization alongside other custom embedders.
- Removed query argument from the GraphRAG class' `.search` method; users must now use `query_text`.
- Neo4jWriter component now runs a single query to merge node and set its embeddings if any.
- Nodes created by the `Neo4jWriter` now have an extra `__KGBuilder__` label. Nodes from the entity graph also have an `__Entity__` label.
- Dropped support for Python 3.8 (end of life).

## 0.6.3
### Changed
- Updated documentation links in README.
- Renamed deprecated package references in documentation.

### Added
- Introduction page to the documentation content tree.
- Introduced a new Vertex AI embeddings class for generating text embeddings using Vertex AI.
- Updated documentation to include OpenAI and Vertex AI embeddings classes.
- Added google-cloud-aiplatform as an optional dependency for Vertex AI embeddings.

### Fixed
- Make `pygraphviz` an optional dependency - it is now only required when calling `pipeline.draw`.

## 0.6.2

### Fixed
- Moved pygraphviz to optional dependencies under [tool.poetry.extras] in pyproject.toml to resolve an issue where pip install neo4j-graphrag incorrectly required pygraphviz as a mandatory dependency.

## 0.6.1

### Changed
- Officially renamed neo4j-genai to neo4j-graphrag. For the final release version of neo4j-genai, please visit https://pypi.org/project/neo4j-genai/.

## 0.6.0

### IMPORTANT NOTICE
- The `neo4j-genai` package is now deprecated. Users are advised to switch to the new package `neo4j-graphrag`.
### Added
- Ability to visualise pipeline with `my_pipeline.draw("pipeline.png")`.
- `LexicalGraphBuilder` component to create the lexical graph without entity-relation extraction.

### Fixed
- Pipelines now return correct results when the same pipeline is run in parallel.

### Changed
- Pipeline run method now return a PipelineResult object.
- Improved parameter validation for pipelines (#124). Pipeline now raise an error before a run starts if:
  - the same parameter is mapped twice
  - or a parameter is defined in the mapping but is not a valid component input


## 0.5.0

### Added
- PDF-to-graph pipeline for knowledge graph construction in experimental mode
- Introduced support for Component/Pipeline flexible architecture.
- Added new components for knowledge graph construction, including text splitters, schema builders, entity-relation extractors, and Neo4j writers.
- Implemented end-to-end tests for the new knowledge graph builder pipeline.

### Changed
- When saving the lexical graph in a KG creation pipeline, the document is also saved as a specific node, together with relationships between each chunk and the document they were created from.

### Fixed
- Corrected the hybrid retriever query to ensure proper normalization of scores in vector search results.

## 0.4.0

### Added
- Add optional custom_prompt arg to the Text2CypherRetriever class.

### Changed
- `GraphRAG.search` method first parameter has been renamed `query_text` (was `query`) for consistency with the retrievers interface.
- Made `GraphRAG.search` method backwards compatible with the query parameter, raising warnings to encourage using query_text instead.

## 0.3.1

### Fixed
-   Corrected initialization to allow specifying the embedding model name.
-   Removed sentence_transformers from embeddings/__init__.py to avoid ImportError when the package is not installed.

## 0.3.0

### Added
-   Stopped embeddings from being returned when searching with `VectorRetriever`. Added `nodeLabels` and `id` to the metadata of `VectorRetriever` results.
-   Added `upsert_vector` utility function for attaching vectors to node properties.
-   Introduced `Neo4jInsertionError` for handling insertion failures in Neo4j.
-   Included Pinecone and Weaviate retrievers in neo4j_graphrag.retrievers.
-   Introduced the GraphRAG object, enabling a full RAG (Retrieval-Augmented Generation) pipeline with context retrieval, prompt formatting, and answer generation.
-   Added PromptTemplate and RagTemplate for customizable prompt generation.
-   Added LLMInterface with implementation for OpenAI LLM.
-   Updated project configuration to support multiple Python versions (3.8 to 3.12) in CI workflows.
-   Improved developer experience by copying the docstring from the `Retriever.get_search_results` method to the `Retriever.search` method
-   Support for specifying database names in index handling methods and retrievers.
-   User Guide in documentation.
-   Introduced result_formatter argument to all retrievers, allowing custom formatting of retriever results.

### Changed
-   Refactored import paths for retrievers to neo4j_graphrag.retrievers.
-   Implemented exception chaining for all re-raised exceptions to improve stack trace readability.
-   Made error messages in `index.py` more consistent.
-   Renamed `Retriever._get_search_results` to `Retriever.get_search_results`
-   Updated retrievers and index handling methods to accept optional database names.

## 0.2.0

### Fixed

-   Removed Pinecone and Weaviate retrievers from **init**.py to prevent ImportError when optional dependencies are not installed.
-   Moved few-shot examples in `Text2CypherRetriever` to the constructor for better initialization and usage. Updated unit tests and example script accordingly.
-   Fixed regex warnings in E2E tests for Weaviate and Pinecone retrievers.
-   Corrected HuggingFaceEmbeddings import in E2E tests.


## 0.2.0a5

## 0.2.0a3

### Added

-   Introduced custom exceptions for improved error handling, including `RetrieverInitializationError`, `SearchValidationError`, `FilterValidationError`, `EmbeddingRequiredError`, `RecordCreationError`, `Neo4jIndexError`, and `Neo4jVersionError`.
-   Retrievers that integrates with a Weaviate vector database: `WeaviateNeo4jRetriever`.
-   New return types that help with getting retriever results: `RetrieverResult` and `RetrieverResultItem`.
-   Supported wrapper embedder object for sentence-transformers embeddings: `SentenceTransformerEmbeddings`.
-   `Text2CypherRetriever` object which allows for the retrieval of records from a Neo4j database using natural language.

### Changed

-   Replaced `ValueError` with custom exceptions across various modules for clearer and more specific error messages.

### Fixed

-   Updated documentation to include new custom exceptions.
-   Improved the use of Pydantic for input data validation for retriever objects.<|MERGE_RESOLUTION|>--- conflicted
+++ resolved
@@ -4,14 +4,11 @@
 
 ### Added
 - Introduced optional lexical graph configuration for SimpleKGPipeline, enhancing flexibility in customizing node labels and relationship types in the lexical graph.
-<<<<<<< HEAD
+- Ability to provide description and list of properties for entities and relations in the SimpleKGPipeline constructor.
 - Ability to run queries against a custom `neo4j_database` for the `Text2CypherRetriever` and the `Neo4jChunkReader` component (was already possible with other retrievers and components).
 
 ### Fixed
 - `neo4j_database` parameter is now used for all queries in the `Neo4jWriter`.
-=======
-- Ability to provide description and list of properties for entities and relations in the SimpleKGPipeline constructor.
->>>>>>> 8285d56e
 
 ## 1.2.0
 
