--- conflicted
+++ resolved
@@ -3,13 +3,10 @@
 ## Next
 
 ### Added
-<<<<<<< HEAD
+
+- Added an optional `node_label_neo4j` parameter in the external retrievers to speed up the search query in Neo4j.
+
 - Exposed optional `sample` parameter on `get_schema` and `get_structured_schema` to control APOC sampling for schema discovery.
-=======
-
-- Added an optional `node_label_neo4j` parameter in the external retrievers to speed up the search query in Neo4j.
-
->>>>>>> 03ddb3c3
 
 ## 1.10.1
 
