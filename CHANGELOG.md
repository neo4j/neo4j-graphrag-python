--- conflicted
+++ resolved
@@ -3,17 +3,12 @@
 ## Next
 
 ### Added
-<<<<<<< HEAD
-
-- Introduced the GraphRAG object, enabling a full RAG (Retrieval-Augmented Generation) pipeline with context retrieval, prompt formatting, and answer generation.
-- Added PromptTemplate and RagTemplate for customizable prompt generation.
-- Added LLMInterface with implementation for OpenAI LLM.
-- Stopped embeddings from being returned when searching with `VectorRetriever`. Added `nodeLabels` and `id` to the metadata of `VectorRetriever` results.
-=======
 -   Stopped embeddings from being returned when searching with `VectorRetriever`. Added `nodeLabels` and `id` to the metadata of `VectorRetriever` results.
 -   Added `upsert_vector` utility function for attaching vectors to node properties.
 -   Introduced `Neo4jInsertionError` for handling insertion failures in Neo4j.
->>>>>>> 491c1ff1
+-   Introduced the GraphRAG object, enabling a full RAG (Retrieval-Augmented Generation) pipeline with context retrieval, prompt formatting, and answer generation.
+-   Added PromptTemplate and RagTemplate for customizable prompt generation.
+-   Added LLMInterface with implementation for OpenAI LLM.
 
 ## 0.2.0
 
