# @neo4j/neo4j-genai-python

## Next

<<<<<<< HEAD
=======
### Changed
- When saving the lexical graph in a KG creation pipeline, the document is also saved as a specific node, together with relationships between each chunk and the document they were created from.

## 0.5.0

### Fixed
- Corrected the hybrid retriever query to ensure proper normalization of scores in vector search results.

## 0.4.0

>>>>>>> 378c98d2
### Added
- PDF-to-graph pipeline for knowledge graph construction in experimental mode
- Introduced support for Component/Pipeline flexible architecture.
- Added new components for knowledge graph construction, including text splitters, schema builders, entity-relation extractors, and Neo4j writers.
- Implemented end-to-end tests for the new knowledge graph builder pipeline.

## 0.4.0

### Added
- Add optional custom_prompt arg to the Text2CypherRetriever class.

### Changed
- `GraphRAG.search` method first parameter has been renamed `query_text` (was `query`) for consistency with the retrievers interface.
- Made `GraphRAG.search` method backwards compatible with the query parameter, raising warnings to encourage using query_text instead.

## 0.3.1

### Fixed
-   Corrected initialization to allow specifying the embedding model name.
-   Removed sentence_transformers from embeddings/__init__.py to avoid ImportError when the package is not installed.

## 0.3.0

### Added
-   Stopped embeddings from being returned when searching with `VectorRetriever`. Added `nodeLabels` and `id` to the metadata of `VectorRetriever` results.
-   Added `upsert_vector` utility function for attaching vectors to node properties.
-   Introduced `Neo4jInsertionError` for handling insertion failures in Neo4j.
-   Included Pinecone and Weaviate retrievers in neo4j_genai.retrievers.
-   Introduced the GraphRAG object, enabling a full RAG (Retrieval-Augmented Generation) pipeline with context retrieval, prompt formatting, and answer generation.
-   Added PromptTemplate and RagTemplate for customizable prompt generation.
-   Added LLMInterface with implementation for OpenAI LLM.
-   Updated project configuration to support multiple Python versions (3.8 to 3.12) in CI workflows.
-   Improved developer experience by copying the docstring from the `Retriever.get_search_results` method to the `Retriever.search` method
-   Support for specifying database names in index handling methods and retrievers.
-   User Guide in documentation.
-   Introduced result_formatter argument to all retrievers, allowing custom formatting of retriever results.

### Changed
-   Refactored import paths for retrievers to neo4j_genai.retrievers.
-   Implemented exception chaining for all re-raised exceptions to improve stack trace readability.
-   Made error messages in `index.py` more consistent.
-   Renamed `Retriever._get_search_results` to `Retriever.get_search_results`
-   Updated retrievers and index handling methods to accept optional database names.

## 0.2.0

### Fixed

-   Removed Pinecone and Weaviate retrievers from **init**.py to prevent ImportError when optional dependencies are not installed.
-   Moved few-shot examples in `Text2CypherRetriever` to the constructor for better initialization and usage. Updated unit tests and example script accordingly.
-   Fixed regex warnings in E2E tests for Weaviate and Pinecone retrievers.
-   Corrected HuggingFaceEmbeddings import in E2E tests.


## 0.2.0a5

## 0.2.0a3

### Added

-   Introduced custom exceptions for improved error handling, including `RetrieverInitializationError`, `SearchValidationError`, `FilterValidationError`, `EmbeddingRequiredError`, `RecordCreationError`, `Neo4jIndexError`, and `Neo4jVersionError`.
-   Retrievers that integrates with a Weaviate vector database: `WeaviateNeo4jRetriever`.
-   New return types that help with getting retriever results: `RetrieverResult` and `RetrieverResultItem`.
-   Supported wrapper embedder object for sentence-transformers embeddings: `SentenceTransformerEmbeddings`.
-   `Text2CypherRetriever` object which allows for the retrieval of records from a Neo4j database using natural language.

### Changed

-   Replaced `ValueError` with custom exceptions across various modules for clearer and more specific error messages.

### Fixed

-   Updated documentation to include new custom exceptions.
-   Improved the use of Pydantic for input data validation for retriever objects.<|MERGE_RESOLUTION|>--- conflicted
+++ resolved
@@ -2,24 +2,17 @@
 
 ## Next
 
-<<<<<<< HEAD
-=======
-### Changed
-- When saving the lexical graph in a KG creation pipeline, the document is also saved as a specific node, together with relationships between each chunk and the document they were created from.
-
-## 0.5.0
-
-### Fixed
-- Corrected the hybrid retriever query to ensure proper normalization of scores in vector search results.
-
-## 0.4.0
-
->>>>>>> 378c98d2
 ### Added
 - PDF-to-graph pipeline for knowledge graph construction in experimental mode
 - Introduced support for Component/Pipeline flexible architecture.
 - Added new components for knowledge graph construction, including text splitters, schema builders, entity-relation extractors, and Neo4j writers.
 - Implemented end-to-end tests for the new knowledge graph builder pipeline.
+
+### Changed
+- When saving the lexical graph in a KG creation pipeline, the document is also saved as a specific node, together with relationships between each chunk and the document they were created from.
+
+### Fixed
+- Corrected the hybrid retriever query to ensure proper normalization of scores in vector search results.
 
 ## 0.4.0
 
